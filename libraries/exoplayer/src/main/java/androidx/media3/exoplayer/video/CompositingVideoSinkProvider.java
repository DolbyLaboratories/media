/*
 * Copyright 2023 The Android Open Source Project
 *
 * Licensed under the Apache License, Version 2.0 (the "License");
 * you may not use this file except in compliance with the License.
 * You may obtain a copy of the License at
 *
 *      http://www.apache.org/licenses/LICENSE-2.0
 *
 * Unless required by applicable law or agreed to in writing, software
 * distributed under the License is distributed on an "AS IS" BASIS,
 * WITHOUT WARRANTIES OR CONDITIONS OF ANY KIND, either express or implied.
 * See the License for the specific language governing permissions and
 * limitations under the License.
 */
package androidx.media3.exoplayer.video;

import static androidx.media3.common.util.Assertions.checkNotNull;
import static androidx.media3.common.util.Assertions.checkState;
import static androidx.media3.common.util.Assertions.checkStateNotNull;
import static java.lang.annotation.ElementType.TYPE_USE;

import android.content.Context;
import android.graphics.Bitmap;
import android.os.Looper;
import android.util.Pair;
import android.view.Surface;
import androidx.annotation.FloatRange;
import androidx.annotation.IntDef;
import androidx.annotation.Nullable;
import androidx.annotation.RestrictTo;
import androidx.annotation.RestrictTo.Scope;
import androidx.media3.common.C;
import androidx.media3.common.ColorInfo;
import androidx.media3.common.DebugViewProvider;
import androidx.media3.common.Effect;
import androidx.media3.common.Format;
import androidx.media3.common.FrameInfo;
import androidx.media3.common.MimeTypes;
import androidx.media3.common.PreviewingVideoGraph;
import androidx.media3.common.SurfaceInfo;
import androidx.media3.common.VideoFrameProcessingException;
import androidx.media3.common.VideoFrameProcessor;
import androidx.media3.common.VideoGraph;
import androidx.media3.common.VideoSize;
import androidx.media3.common.util.Clock;
import androidx.media3.common.util.HandlerWrapper;
import androidx.media3.common.util.Size;
import androidx.media3.common.util.TimestampIterator;
import androidx.media3.common.util.UnstableApi;
import androidx.media3.common.util.Util;
import androidx.media3.exoplayer.ExoPlaybackException;
import com.google.common.base.Supplier;
import com.google.common.base.Suppliers;
import com.google.common.collect.ImmutableList;
import com.google.errorprone.annotations.CanIgnoreReturnValue;
import java.lang.annotation.Documented;
import java.lang.annotation.Retention;
import java.lang.annotation.RetentionPolicy;
import java.lang.annotation.Target;
import java.lang.reflect.Constructor;
import java.lang.reflect.Method;
import java.util.ArrayList;
import java.util.List;
import java.util.concurrent.CopyOnWriteArraySet;
import java.util.concurrent.Executor;
import org.checkerframework.checker.initialization.qual.Initialized;
import org.checkerframework.checker.nullness.qual.EnsuresNonNull;
import org.checkerframework.checker.nullness.qual.MonotonicNonNull;

/** Handles composition of video sinks. */
@UnstableApi
@RestrictTo({Scope.LIBRARY_GROUP})
public final class CompositingVideoSinkProvider
    implements VideoSinkProvider, VideoGraph.Listener, VideoFrameRenderControl.FrameRenderer {

  /** Listener for {@link CompositingVideoSinkProvider} events. */
  public interface Listener {
    /**
     * Called when the video frame processor renders the first frame.
     *
     * @param compositingVideoSinkProvider The compositing video sink provider which triggered this
     *     event.
     */
    void onFirstFrameRendered(CompositingVideoSinkProvider compositingVideoSinkProvider);

    /**
     * Called when the video frame processor dropped a frame.
     *
     * @param compositingVideoSinkProvider The compositing video sink provider which triggered this
     *     event.
     */
    void onFrameDropped(CompositingVideoSinkProvider compositingVideoSinkProvider);

    /**
     * Called before a frame is rendered for the first time since setting the surface, and each time
     * there's a change in the size, rotation or pixel aspect ratio of the video being rendered.
     *
     * @param compositingVideoSinkProvider The compositing video sink provider which triggered this
     *     event.
     * @param videoSize The video size.
     */
    void onVideoSizeChanged(
        CompositingVideoSinkProvider compositingVideoSinkProvider, VideoSize videoSize);

    /**
     * Called when the video frame processor encountered an error.
     *
     * @param compositingVideoSinkProvider The compositing video sink provider which triggered this
     *     event.
     * @param videoFrameProcessingException The error.
     */
    void onError(
        CompositingVideoSinkProvider compositingVideoSinkProvider,
        VideoFrameProcessingException videoFrameProcessingException);
  }

  /** A builder for {@link CompositingVideoSinkProvider} instances. */
  public static final class Builder {
    private final Context context;

    private VideoFrameProcessor.@MonotonicNonNull Factory videoFrameProcessorFactory;
    private PreviewingVideoGraph.@MonotonicNonNull Factory previewingVideoGraphFactory;
    private boolean built;

    /** Creates a builder with the supplied {@linkplain Context application context}. */
    public Builder(Context context) {
      this.context = context.getApplicationContext();
    }

    /**
     * Sets the {@link VideoFrameProcessor.Factory} that will be used for creating {@link
     * VideoFrameProcessor} instances.
     *
     * <p>By default, the {@code DefaultVideoFrameProcessor.Factory} with its default values will be
     * used.
     *
     * @param videoFrameProcessorFactory The {@link VideoFrameProcessor.Factory}.
     * @return This builder, for convenience.
     */
    @CanIgnoreReturnValue
    public Builder setVideoFrameProcessorFactory(
        VideoFrameProcessor.Factory videoFrameProcessorFactory) {
      this.videoFrameProcessorFactory = videoFrameProcessorFactory;
      return this;
    }

    /**
     * Sets the {@link PreviewingVideoGraph.Factory} that will be used for creating {@link
     * PreviewingVideoGraph} instances.
     *
     * <p>By default, the {@code PreviewingSingleInputVideoGraph.Factory} will be used.
     *
     * @param previewingVideoGraphFactory The {@link PreviewingVideoGraph.Factory}.
     * @return This builder, for convenience.
     */
    @CanIgnoreReturnValue
    public Builder setPreviewingVideoGraphFactory(
        PreviewingVideoGraph.Factory previewingVideoGraphFactory) {
      this.previewingVideoGraphFactory = previewingVideoGraphFactory;
      return this;
    }

    /**
     * Builds the {@link CompositingVideoSinkProvider}.
     *
     * <p>This method must be called at most once and will throw an {@link IllegalStateException} if
     * it has already been called.
     */
    public CompositingVideoSinkProvider build() {
      checkState(!built);

      if (previewingVideoGraphFactory == null) {
        if (videoFrameProcessorFactory == null) {
          videoFrameProcessorFactory = new ReflectiveDefaultVideoFrameProcessorFactory();
        }
        previewingVideoGraphFactory =
            new ReflectivePreviewingSingleInputVideoGraphFactory(videoFrameProcessorFactory);
      }
      CompositingVideoSinkProvider compositingVideoSinkProvider =
          new CompositingVideoSinkProvider(this);
      built = true;
      return compositingVideoSinkProvider;
    }
  }

  @Documented
  @Retention(RetentionPolicy.SOURCE)
  @Target(TYPE_USE)
  @IntDef({STATE_CREATED, STATE_INITIALIZED, STATE_RELEASED})
  private @interface State {}

  private static final int STATE_CREATED = 0;
  private static final int STATE_INITIALIZED = 1;
  private static final int STATE_RELEASED = 2;

  private static final Executor NO_OP_EXECUTOR = runnable -> {};

  private final Context context;
  private final PreviewingVideoGraph.Factory previewingVideoGraphFactory;
<<<<<<< HEAD
=======
  private final CopyOnWriteArraySet<CompositingVideoSinkProvider.Listener> listeners;
>>>>>>> 47964ff6

  private Clock clock;
  private @MonotonicNonNull VideoFrameReleaseControl videoFrameReleaseControl;
  private @MonotonicNonNull VideoFrameRenderControl videoFrameRenderControl;
  private @MonotonicNonNull Format outputFormat;
  private @MonotonicNonNull VideoFrameMetadataListener videoFrameMetadataListener;
  private @MonotonicNonNull HandlerWrapper handler;
  private @MonotonicNonNull PreviewingVideoGraph videoGraph;
  private @MonotonicNonNull VideoSinkImpl videoSinkImpl;
  private @MonotonicNonNull List<Effect> videoEffects;
  @Nullable private Pair<Surface, Size> currentSurfaceAndSize;
  private int pendingFlushCount;
  private @State int state;

  private CompositingVideoSinkProvider(Builder builder) {
    this.context = builder.context;
    this.previewingVideoGraphFactory = checkStateNotNull(builder.previewingVideoGraphFactory);
<<<<<<< HEAD
=======
    this.listeners = new CopyOnWriteArraySet<>();
>>>>>>> 47964ff6
    clock = Clock.DEFAULT;
    state = STATE_CREATED;
  }

  /**
   * Adds a {@link CompositingVideoSinkProvider.Listener}.
   *
   * @param listener The listener to be added.
   */
  public void addListener(CompositingVideoSinkProvider.Listener listener) {
    listeners.add(listener);
  }

  /**
   * Removes a {@link CompositingVideoSinkProvider.Listener}.
   *
   * @param listener The listener to be removed.
   */
  public void removeListener(CompositingVideoSinkProvider.Listener listener) {
    listeners.remove(listener);
  }

  // VideoSinkProvider methods

  @Override
  public void initialize(Format sourceFormat) throws VideoSink.VideoSinkException {
    checkState(state == STATE_CREATED);
    checkStateNotNull(videoEffects);
    checkState(videoFrameRenderControl != null && videoFrameReleaseControl != null);

    // Lazily initialize the handler here so it's initialized on the playback looper.
    handler = clock.createHandler(checkStateNotNull(Looper.myLooper()), /* callback= */ null);

    ColorInfo inputColorInfo = getAdjustedInputColorInfo(sourceFormat.colorInfo);
    ColorInfo outputColorInfo = inputColorInfo;
    if (inputColorInfo.colorTransfer == C.COLOR_TRANSFER_HLG && Util.SDK_INT < 34) {
      // PQ SurfaceView output is supported from API 33, but HLG output is supported from API 34.
      // Therefore, convert HLG to PQ below API 34, so that HLG input can be displayed properly on
      // API 33.
      outputColorInfo =
          inputColorInfo.buildUpon().setColorTransfer(C.COLOR_TRANSFER_ST2084).build();
    }
    try {
      @SuppressWarnings("nullness:assignment")
      VideoGraph.@Initialized Listener thisRef = this;
      videoGraph =
          previewingVideoGraphFactory.create(
              context,
              outputColorInfo,
              DebugViewProvider.NONE,
              /* listener= */ thisRef,
              /* listenerExecutor= */ handler::post,
              /* compositionEffects= */ ImmutableList.of(),
              /* initialTimestampOffsetUs= */ 0);
      if (currentSurfaceAndSize != null) {
        Surface surface = currentSurfaceAndSize.first;
        Size size = currentSurfaceAndSize.second;
        maybeSetOutputSurfaceInfo(surface, size.getWidth(), size.getHeight());
      }
      videoSinkImpl =
          new VideoSinkImpl(context, /* compositingVideoSinkProvider= */ this, videoGraph);
    } catch (VideoFrameProcessingException e) {
      throw new VideoSink.VideoSinkException(e, sourceFormat);
    }
    videoSinkImpl.setVideoEffects(checkNotNull(videoEffects));
    addListener(videoSinkImpl);
    state = STATE_INITIALIZED;
  }

  @Override
  public boolean isInitialized() {
    return state == STATE_INITIALIZED;
  }

  @Override
  public void release() {
    if (state == STATE_RELEASED) {
      return;
    }

    if (handler != null) {
      handler.removeCallbacksAndMessages(/* token= */ null);
    }

    if (videoGraph != null) {
      videoGraph.release();
    }
    currentSurfaceAndSize = null;
    state = STATE_RELEASED;
  }

  @Override
  public VideoSink getSink() {
    return checkStateNotNull(videoSinkImpl);
  }

  @Override
  public void setVideoEffects(List<Effect> videoEffects) {
    this.videoEffects = videoEffects;
    if (isInitialized()) {
      checkStateNotNull(videoSinkImpl).setVideoEffects(videoEffects);
    }
  }

  @Override
  public void setPendingVideoEffects(List<Effect> videoEffects) {
    this.videoEffects = videoEffects;
    if (isInitialized()) {
      checkStateNotNull(videoSinkImpl).setPendingVideoEffects(videoEffects);
    }
  }

  @Override
  public void setStreamOffsetUs(long streamOffsetUs) {
    checkStateNotNull(videoSinkImpl).setStreamOffsetUs(streamOffsetUs);
  }

  @Override
  public void setOutputSurfaceInfo(Surface outputSurface, Size outputResolution) {
    if (currentSurfaceAndSize != null
        && currentSurfaceAndSize.first.equals(outputSurface)
        && currentSurfaceAndSize.second.equals(outputResolution)) {
      return;
    }
    currentSurfaceAndSize = Pair.create(outputSurface, outputResolution);
    maybeSetOutputSurfaceInfo(
        outputSurface, outputResolution.getWidth(), outputResolution.getHeight());
  }

  @Override
  public void setVideoFrameReleaseControl(VideoFrameReleaseControl videoFrameReleaseControl) {
    checkState(!isInitialized());
    this.videoFrameReleaseControl = videoFrameReleaseControl;
    videoFrameRenderControl =
        new VideoFrameRenderControl(/* frameRenderer= */ this, videoFrameReleaseControl);
  }

  @Override
  public void clearOutputSurfaceInfo() {
    maybeSetOutputSurfaceInfo(
        /* surface= */ null,
        /* width= */ Size.UNKNOWN.getWidth(),
        /* height= */ Size.UNKNOWN.getHeight());
    currentSurfaceAndSize = null;
  }

  @Override
  public void setVideoFrameMetadataListener(VideoFrameMetadataListener videoFrameMetadataListener) {
    this.videoFrameMetadataListener = videoFrameMetadataListener;
  }

  @Override
  @Nullable
  public VideoFrameReleaseControl getVideoFrameReleaseControl() {
    return videoFrameReleaseControl;
  }

  @Override
  public void setClock(Clock clock) {
    checkState(!isInitialized());
    this.clock = clock;
  }

  // VideoGraph.Listener

  @Override
  public void onOutputSizeChanged(int width, int height) {
    // We forward output size changes to render control even if we are still flushing.
    checkStateNotNull(videoFrameRenderControl).onOutputSizeChanged(width, height);
  }

  @Override
  public void onOutputFrameAvailableForRendering(long presentationTimeUs) {
    if (pendingFlushCount > 0) {
      // Ignore available frames while the sink provider is flushing
      return;
    }
    checkStateNotNull(videoFrameRenderControl)
        .onOutputFrameAvailableForRendering(presentationTimeUs);
  }

  @Override
  public void onEnded(long finalFramePresentationTimeUs) {
    throw new UnsupportedOperationException();
  }

  @Override
  public void onError(VideoFrameProcessingException exception) {
    for (CompositingVideoSinkProvider.Listener listener : listeners) {
      listener.onError(/* compositingVideoSinkProvider= */ this, exception);
    }
  }

  // FrameRenderer methods

  @Override
  public void onVideoSizeChanged(VideoSize videoSize) {
    outputFormat =
        new Format.Builder()
            .setWidth(videoSize.width)
            .setHeight(videoSize.height)
            .setSampleMimeType(MimeTypes.VIDEO_RAW)
            .build();
    for (CompositingVideoSinkProvider.Listener listener : listeners) {
      listener.onVideoSizeChanged(/* compositingVideoSinkProvider= */ this, videoSize);
    }
  }

  @Override
  public void renderFrame(
      long renderTimeNs, long presentationTimeUs, long streamOffsetUs, boolean isFirstFrame) {
    if (isFirstFrame && currentSurfaceAndSize != null) {
      for (CompositingVideoSinkProvider.Listener listener : listeners) {
        listener.onFirstFrameRendered(/* compositingVideoSinkProvider= */ this);
      }
    }
    if (videoFrameMetadataListener != null) {
      // TODO b/292111083 - outputFormat is initialized after the first frame is rendered because
      //  onVideoSizeChanged is announced after the first frame is available for rendering.
      Format format = outputFormat == null ? new Format.Builder().build() : outputFormat;
      videoFrameMetadataListener.onVideoFrameAboutToBeRendered(
          /* presentationTimeUs= */ presentationTimeUs - streamOffsetUs,
          clock.nanoTime(),
          format,
          /* mediaFormat= */ null);
    }
    checkStateNotNull(videoGraph).renderOutputFrame(renderTimeNs);
  }

  @Override
  public void dropFrame() {
    for (CompositingVideoSinkProvider.Listener listener : listeners) {
      listener.onFrameDropped(/* compositingVideoSinkProvider= */ this);
    }
    checkStateNotNull(videoGraph).renderOutputFrame(VideoFrameProcessor.DROP_OUTPUT_FRAME);
  }

  // Other public methods

  /**
   * Incrementally renders available video frames.
   *
   * @param positionUs The current playback position, in microseconds.
   * @param elapsedRealtimeUs {@link android.os.SystemClock#elapsedRealtime()} in microseconds,
   *     taken approximately at the time the playback position was {@code positionUs}.
   */
  public void render(long positionUs, long elapsedRealtimeUs) throws ExoPlaybackException {
    if (pendingFlushCount == 0) {
      checkStateNotNull(videoFrameRenderControl).render(positionUs, elapsedRealtimeUs);
    }
  }

  /**
   * Returns the output surface that was {@linkplain #setOutputSurfaceInfo(Surface, Size) set}, or
   * {@code null} if no surface is set or the surface is {@linkplain #clearOutputSurfaceInfo()
   * cleared}.
   */
  @Nullable
  public Surface getOutputSurface() {
    return currentSurfaceAndSize != null ? currentSurfaceAndSize.first : null;
  }

  // Internal methods

  private void maybeSetOutputSurfaceInfo(@Nullable Surface surface, int width, int height) {
    if (videoGraph != null) {
      // Update the surface on the video graph and the video frame release control together.
      SurfaceInfo surfaceInfo = surface != null ? new SurfaceInfo(surface, width, height) : null;
      videoGraph.setOutputSurfaceInfo(surfaceInfo);
      checkNotNull(videoFrameReleaseControl).setOutputSurface(surface);
    }
  }

  private boolean isReady() {
    return pendingFlushCount == 0 && checkStateNotNull(videoFrameRenderControl).isReady();
  }

  private boolean hasReleasedFrame(long presentationTimeUs) {
    return pendingFlushCount == 0
        && checkStateNotNull(videoFrameRenderControl).hasReleasedFrame(presentationTimeUs);
  }

  private void flush() {
    pendingFlushCount++;
    // Flush the render control now to ensure it has no data, eg calling isReady() must return false
    // and render() should not render any frames.
    checkStateNotNull(videoFrameRenderControl).flush();
    // Finish flushing after handling pending video graph callbacks to ensure video size changes
    // reach the video render control.
    checkStateNotNull(handler).post(this::flushInternal);
  }

  private void flushInternal() {
    pendingFlushCount--;
    if (pendingFlushCount > 0) {
      // Another flush has been issued.
      return;
    } else if (pendingFlushCount < 0) {
      throw new IllegalStateException(String.valueOf(pendingFlushCount));
    }
    // Flush the render control again.
    checkStateNotNull(videoFrameRenderControl).flush();
  }

  private void setPlaybackSpeed(float speed) {
    checkStateNotNull(videoFrameRenderControl).setPlaybackSpeed(speed);
  }

  private void onStreamOffsetChange(long bufferPresentationTimeUs, long streamOffsetUs) {
    checkStateNotNull(videoFrameRenderControl)
        .onStreamOffsetChange(bufferPresentationTimeUs, streamOffsetUs);
  }

  private static ColorInfo getAdjustedInputColorInfo(@Nullable ColorInfo inputColorInfo) {
    return inputColorInfo != null && ColorInfo.isTransferHdr(inputColorInfo)
        ? inputColorInfo
        : ColorInfo.SDR_BT709_LIMITED;
  }

  /** Receives input from an ExoPlayer renderer and forwards it to the video graph. */
  private static final class VideoSinkImpl
      implements VideoSink, CompositingVideoSinkProvider.Listener {
    private final Context context;
    private final CompositingVideoSinkProvider compositingVideoSinkProvider;
    private final VideoFrameProcessor videoFrameProcessor;
    private final int videoFrameProcessorMaxPendingFrameCount;
    private final ArrayList<Effect> videoEffects;
    @Nullable private Effect rotationEffect;

    @Nullable private Format inputFormat;
    private @InputType int inputType;
    private long inputStreamOffsetUs;
    private boolean pendingInputStreamOffsetChange;

    /** The buffer presentation time, in microseconds, of the final frame in the stream. */
    private long finalBufferPresentationTimeUs;

    /**
     * The buffer presentation timestamp, in microseconds, of the most recently registered frame.
     */
    private long lastBufferPresentationTimeUs;

    private boolean hasRegisteredFirstInputStream;
    private long pendingInputStreamBufferPresentationTimeUs;
    private VideoSink.Listener listener;
    private Executor listenerExecutor;

    /** Creates a new instance. */
    public VideoSinkImpl(
        Context context,
        CompositingVideoSinkProvider compositingVideoSinkProvider,
        PreviewingVideoGraph videoGraph)
        throws VideoFrameProcessingException {
      this.context = context;
      this.compositingVideoSinkProvider = compositingVideoSinkProvider;
      // TODO b/226330223 - Investigate increasing frame count when frame dropping is
      //  allowed.
      // TODO b/278234847 - Evaluate whether limiting frame count when frame dropping is not allowed
      //  reduces decoder timeouts, and consider restoring.
      videoFrameProcessorMaxPendingFrameCount =
          Util.getMaxPendingFramesCountForMediaCodecDecoders(context);
      int videoGraphInputId = videoGraph.registerInput();
      videoFrameProcessor = videoGraph.getProcessor(videoGraphInputId);

      videoEffects = new ArrayList<>();
      finalBufferPresentationTimeUs = C.TIME_UNSET;
      lastBufferPresentationTimeUs = C.TIME_UNSET;
      listener = VideoSink.Listener.NO_OP;
      listenerExecutor = NO_OP_EXECUTOR;
    }

    // VideoSink impl

    @Override
    public void flush() {
      videoFrameProcessor.flush();
      hasRegisteredFirstInputStream = false;
      finalBufferPresentationTimeUs = C.TIME_UNSET;
      lastBufferPresentationTimeUs = C.TIME_UNSET;
      compositingVideoSinkProvider.flush();
      // Don't change input stream offset or reset the pending input stream offset change so that
      // it's announced with the next input frame.
      // Don't reset pendingInputStreamBufferPresentationTimeUs because it's not guaranteed to
      // receive a new input stream after seeking.
    }

    @Override
    public boolean isReady() {
      return compositingVideoSinkProvider.isReady();
    }

    @Override
    public boolean isEnded() {
      return finalBufferPresentationTimeUs != C.TIME_UNSET
          && compositingVideoSinkProvider.hasReleasedFrame(finalBufferPresentationTimeUs);
    }

    @Override
    public void registerInputStream(@InputType int inputType, Format format) {
      switch (inputType) {
        case INPUT_TYPE_SURFACE:
        case INPUT_TYPE_BITMAP:
          break;
        default:
          throw new UnsupportedOperationException("Unsupported input type " + inputType);
      }
      // MediaCodec applies rotation after API 21.
      if (inputType == INPUT_TYPE_SURFACE
          && Util.SDK_INT < 21
          && format.rotationDegrees != Format.NO_VALUE
          && format.rotationDegrees != 0) {
        // We must apply a rotation effect.
        if (rotationEffect == null
            || this.inputFormat == null
            || this.inputFormat.rotationDegrees != format.rotationDegrees) {
          rotationEffect = ScaleAndRotateAccessor.createRotationEffect(format.rotationDegrees);
        } // Else, the rotation effect matches the previous format's rotation degrees, keep the same
        // instance.
      } else {
        rotationEffect = null;
      }
      this.inputType = inputType;
      this.inputFormat = format;

      if (!hasRegisteredFirstInputStream) {
        maybeRegisterInputStream();
        hasRegisteredFirstInputStream = true;
        // If an input stream registration is pending and seek causes a format change, execution
        // reaches here before registerInputFrame(). Reset pendingInputStreamTimestampUs to
        // avoid registering the same input stream again in registerInputFrame().
        pendingInputStreamBufferPresentationTimeUs = C.TIME_UNSET;
      } else {
        // If we reach this point, we must have registered at least one frame for processing.
        checkState(lastBufferPresentationTimeUs != C.TIME_UNSET);
        pendingInputStreamBufferPresentationTimeUs = lastBufferPresentationTimeUs;
      }
    }

    @Override
    public void setListener(Listener listener, Executor executor) {
      this.listener = listener;
      listenerExecutor = executor;
    }

    @Override
    public boolean isFrameDropAllowedOnInput() {
      return Util.isFrameDropAllowedOnSurfaceInput(context);
    }

    @Override
    public Surface getInputSurface() {
      return videoFrameProcessor.getInputSurface();
    }

    @Override
    public long registerInputFrame(long framePresentationTimeUs, boolean isLastFrame) {
      checkState(videoFrameProcessorMaxPendingFrameCount != C.LENGTH_UNSET);

      // An input stream is fully decoded, wait until all of its frames are released before queueing
      // input frame from the next input stream.
      if (pendingInputStreamBufferPresentationTimeUs != C.TIME_UNSET) {
        if (compositingVideoSinkProvider.hasReleasedFrame(
            pendingInputStreamBufferPresentationTimeUs)) {
          maybeRegisterInputStream();
          pendingInputStreamBufferPresentationTimeUs = C.TIME_UNSET;
        } else {
          return C.TIME_UNSET;
        }
      }

      if (videoFrameProcessor.getPendingInputFrameCount()
          >= videoFrameProcessorMaxPendingFrameCount) {
        return C.TIME_UNSET;
      }
      if (!videoFrameProcessor.registerInputFrame()) {
        return C.TIME_UNSET;
      }
      // The sink takes in frames with monotonically increasing, non-offset frame
      // timestamps. That is, with two ten-second long videos, the first frame of the second video
      // should bear a timestamp of 10s seen from VideoFrameProcessor; while in ExoPlayer, the
      // timestamp of the said frame would be 0s, but the streamOffset is incremented 10s to include
      // the duration of the first video. Thus this correction is need to correct for the different
      // handling of presentation timestamps in ExoPlayer and VideoFrameProcessor.
      long bufferPresentationTimeUs = framePresentationTimeUs + inputStreamOffsetUs;
      maybeSetStreamOffsetChange(bufferPresentationTimeUs);
      lastBufferPresentationTimeUs = bufferPresentationTimeUs;
      if (isLastFrame) {
        finalBufferPresentationTimeUs = bufferPresentationTimeUs;
      }
      return bufferPresentationTimeUs * 1000;
    }

    @Override
    public boolean queueBitmap(Bitmap inputBitmap, TimestampIterator timestampIterator) {
      if (!maybeRegisterPendingInputStream()) {
        return false;
      }

      // The sink takes bitmaps with monotonically increasing, non-offset frame timestamps. Ensure
      // the produced timestamps include the stream offset.
      OffsetTimestampIterator offsetTimestampIterator =
          new OffsetTimestampIterator(timestampIterator, inputStreamOffsetUs);
      if (!checkStateNotNull(videoFrameProcessor)
          .queueInputBitmap(inputBitmap, offsetTimestampIterator)) {
        return false;
      }

      // Create a copy of iterator because we need to take the next timestamp but we must not alter
      // the state of the iterator.
      TimestampIterator copyTimestampIterator = offsetTimestampIterator.copyOf();
      long bufferPresentationTimeUs = copyTimestampIterator.next();
      long lastBufferPresentationTimeUs = copyTimestampIterator.getLastTimestampUs();
      checkState(lastBufferPresentationTimeUs != C.TIME_UNSET);
      maybeSetStreamOffsetChange(bufferPresentationTimeUs);
      this.lastBufferPresentationTimeUs = lastBufferPresentationTimeUs;
      finalBufferPresentationTimeUs = lastBufferPresentationTimeUs;
      return true;
    }

    @Override
    public void render(long positionUs, long elapsedRealtimeUs) throws VideoSinkException {
      try {
        compositingVideoSinkProvider.render(positionUs, elapsedRealtimeUs);
      } catch (ExoPlaybackException e) {
        throw new VideoSinkException(
            e, inputFormat != null ? inputFormat : new Format.Builder().build());
      }
    }

    @Override
    public void setPlaybackSpeed(@FloatRange(from = 0, fromInclusive = false) float speed) {
      compositingVideoSinkProvider.setPlaybackSpeed(speed);
    }

    // Other methods

    /** Sets the {@linkplain Effect video effects}. */
    public void setVideoEffects(List<Effect> videoEffects) {
      setPendingVideoEffects(videoEffects);
      maybeRegisterInputStream();
    }

    /**
     * Sets the {@linkplain Effect video effects} to apply when the next stream is {@linkplain
     * #registerInputStream(int, Format) registered}.
     */
    public void setPendingVideoEffects(List<Effect> videoEffects) {
      this.videoEffects.clear();
      this.videoEffects.addAll(videoEffects);
    }

    /** Sets the stream offset, in microseconds. */
    public void setStreamOffsetUs(long streamOffsetUs) {
      pendingInputStreamOffsetChange = inputStreamOffsetUs != streamOffsetUs;
      inputStreamOffsetUs = streamOffsetUs;
    }

    private void maybeSetStreamOffsetChange(long bufferPresentationTimeUs) {
      if (pendingInputStreamOffsetChange) {
        compositingVideoSinkProvider.onStreamOffsetChange(
            /* bufferPresentationTimeUs= */ bufferPresentationTimeUs,
            /* streamOffsetUs= */ inputStreamOffsetUs);
        pendingInputStreamOffsetChange = false;
      }
    }

    /**
     * Attempt to register any pending input stream to the video graph input and returns {@code
     * true} if a pending stream was registered and/or there is no pending input stream waiting for
     * registration, hence it's safe to queue images or frames to the video graph input.
     */
    private boolean maybeRegisterPendingInputStream() {
      if (pendingInputStreamBufferPresentationTimeUs == C.TIME_UNSET) {
        return true;
      }
      // An input stream is fully decoded, wait until all of its frames are released before queueing
      // input frame from the next input stream.
      if (compositingVideoSinkProvider.hasReleasedFrame(
          pendingInputStreamBufferPresentationTimeUs)) {
        maybeRegisterInputStream();
        pendingInputStreamBufferPresentationTimeUs = C.TIME_UNSET;
        return true;
      }
      return false;
    }

    private void maybeRegisterInputStream() {
      if (inputFormat == null) {
        return;
      }

      ArrayList<Effect> effects = new ArrayList<>();
      if (rotationEffect != null) {
        effects.add(rotationEffect);
      }
      effects.addAll(videoEffects);
      Format inputFormat = checkNotNull(this.inputFormat);
      videoFrameProcessor.registerInputStream(
          inputType,
          effects,
          new FrameInfo.Builder(
                  getAdjustedInputColorInfo(inputFormat.colorInfo),
                  inputFormat.width,
                  inputFormat.height)
              .setPixelWidthHeightRatio(inputFormat.pixelWidthHeightRatio)
              .build());
      finalBufferPresentationTimeUs = C.TIME_UNSET;
    }

    // CompositingVideoSinkProvider.Listener implementation

    @Override
    public void onFirstFrameRendered(CompositingVideoSinkProvider compositingVideoSinkProvider) {
      VideoSink.Listener currentListener = listener;
      listenerExecutor.execute(() -> currentListener.onFirstFrameRendered(/* videoSink= */ this));
    }

    @Override
    public void onFrameDropped(CompositingVideoSinkProvider compositingVideoSinkProvider) {
      VideoSink.Listener currentListener = listener;
      listenerExecutor.execute(
          () -> currentListener.onFrameDropped(checkStateNotNull(/* reference= */ this)));
    }

    @Override
    public void onVideoSizeChanged(
        CompositingVideoSinkProvider compositingVideoSinkProvider, VideoSize videoSize) {
      VideoSink.Listener currentListener = listener;
      listenerExecutor.execute(
          () -> currentListener.onVideoSizeChanged(/* videoSink= */ this, videoSize));
    }

    @Override
    public void onError(
        CompositingVideoSinkProvider compositingVideoSinkProvider,
        VideoFrameProcessingException videoFrameProcessingException) {
      VideoSink.Listener currentListener = listener;
      listenerExecutor.execute(
          () ->
              currentListener.onError(
                  /* videoSink= */ this,
                  new VideoSinkException(
                      videoFrameProcessingException, checkStateNotNull(this.inputFormat))));
    }

    private static final class ScaleAndRotateAccessor {
      private static @MonotonicNonNull Constructor<?>
          scaleAndRotateTransformationBuilderConstructor;
      private static @MonotonicNonNull Method setRotationMethod;
      private static @MonotonicNonNull Method buildScaleAndRotateTransformationMethod;

      public static Effect createRotationEffect(float rotationDegrees) {
        try {
          prepare();
          Object builder = scaleAndRotateTransformationBuilderConstructor.newInstance();
          setRotationMethod.invoke(builder, rotationDegrees);
          return (Effect) checkNotNull(buildScaleAndRotateTransformationMethod.invoke(builder));
        } catch (Exception e) {
          throw new IllegalStateException(e);
        }
      }

      @EnsuresNonNull({
        "scaleAndRotateTransformationBuilderConstructor",
        "setRotationMethod",
        "buildScaleAndRotateTransformationMethod"
      })
      private static void prepare() throws NoSuchMethodException, ClassNotFoundException {
        if (scaleAndRotateTransformationBuilderConstructor == null
            || setRotationMethod == null
            || buildScaleAndRotateTransformationMethod == null) {
          // TODO: b/284964524 - Add LINT and proguard checks for media3.effect reflection.
          Class<?> scaleAndRotateTransformationBuilderClass =
              Class.forName("androidx.media3.effect.ScaleAndRotateTransformation$Builder");
          scaleAndRotateTransformationBuilderConstructor =
              scaleAndRotateTransformationBuilderClass.getConstructor();
          setRotationMethod =
              scaleAndRotateTransformationBuilderClass.getMethod("setRotationDegrees", float.class);
          buildScaleAndRotateTransformationMethod =
              scaleAndRotateTransformationBuilderClass.getMethod("build");
        }
      }
    }
  }

  /**
   * Delays reflection for loading a {@linkplain PreviewingVideoGraph.Factory
   * PreviewingSingleInputVideoGraph} instance.
   */
  private static final class ReflectivePreviewingSingleInputVideoGraphFactory
      implements PreviewingVideoGraph.Factory {

    private final VideoFrameProcessor.Factory videoFrameProcessorFactory;

    public ReflectivePreviewingSingleInputVideoGraphFactory(
        VideoFrameProcessor.Factory videoFrameProcessorFactory) {
      this.videoFrameProcessorFactory = videoFrameProcessorFactory;
    }

    @Override
    public PreviewingVideoGraph create(
        Context context,
        ColorInfo outputColorInfo,
        DebugViewProvider debugViewProvider,
        VideoGraph.Listener listener,
        Executor listenerExecutor,
        List<Effect> compositionEffects,
        long initialTimestampOffsetUs)
        throws VideoFrameProcessingException {
      try {
        Class<?> previewingSingleInputVideoGraphFactoryClass =
            Class.forName("androidx.media3.effect.PreviewingSingleInputVideoGraph$Factory");
        PreviewingVideoGraph.Factory factory =
            (PreviewingVideoGraph.Factory)
                previewingSingleInputVideoGraphFactoryClass
                    .getConstructor(VideoFrameProcessor.Factory.class)
                    .newInstance(videoFrameProcessorFactory);
        return factory.create(
            context,
            outputColorInfo,
            debugViewProvider,
            listener,
            listenerExecutor,
            compositionEffects,
            initialTimestampOffsetUs);
      } catch (Exception e) {
        throw VideoFrameProcessingException.from(e);
      }
    }
  }

  /**
   * Delays reflection for loading a {@linkplain VideoFrameProcessor.Factory
   * DefaultVideoFrameProcessor.Factory} instance.
   */
  private static final class ReflectiveDefaultVideoFrameProcessorFactory
      implements VideoFrameProcessor.Factory {
    private static final Supplier<VideoFrameProcessor.Factory>
        VIDEO_FRAME_PROCESSOR_FACTORY_SUPPLIER =
            Suppliers.memoize(
                () -> {
                  try {
                    Class<?> defaultVideoFrameProcessorFactoryBuilderClass =
                        Class.forName(
                            "androidx.media3.effect.DefaultVideoFrameProcessor$Factory$Builder");
                    Object builder =
                        defaultVideoFrameProcessorFactoryBuilderClass
                            .getConstructor()
                            .newInstance();
                    return (VideoFrameProcessor.Factory)
                        checkNotNull(
                            defaultVideoFrameProcessorFactoryBuilderClass
                                .getMethod("build")
                                .invoke(builder));
                  } catch (Exception e) {
                    throw new IllegalStateException(e);
                  }
                });

    @Override
    public VideoFrameProcessor create(
        Context context,
        DebugViewProvider debugViewProvider,
        ColorInfo outputColorInfo,
        boolean renderFramesAutomatically,
        Executor listenerExecutor,
        VideoFrameProcessor.Listener listener)
        throws VideoFrameProcessingException {
      return VIDEO_FRAME_PROCESSOR_FACTORY_SUPPLIER
          .get()
          .create(
              context,
              debugViewProvider,
              outputColorInfo,
              renderFramesAutomatically,
              listenerExecutor,
              listener);
    }
  }

  /**
   * A {@link TimestampIterator} that wraps another {@link TimestampIterator} and adds an offset to
   * the returnd timestamps.
   */
  private static class OffsetTimestampIterator implements TimestampIterator {

    private final TimestampIterator timestampIterator;
    private final long offset;

    public OffsetTimestampIterator(TimestampIterator timestampIterator, long offset) {
      this.timestampIterator = timestampIterator;
      this.offset = offset;
    }

    @Override
    public boolean hasNext() {
      return timestampIterator.hasNext();
    }

    @Override
    public long next() {
      return offset + timestampIterator.next();
    }

    @Override
    public long getLastTimestampUs() {
      long last = timestampIterator.getLastTimestampUs();
      if (last != C.TIME_UNSET) {
        last += offset;
      }
      return last;
    }

    @Override
    public TimestampIterator copyOf() {
      return new OffsetTimestampIterator(timestampIterator.copyOf(), offset);
    }
  }
}<|MERGE_RESOLUTION|>--- conflicted
+++ resolved
@@ -198,10 +198,7 @@
 
   private final Context context;
   private final PreviewingVideoGraph.Factory previewingVideoGraphFactory;
-<<<<<<< HEAD
-=======
   private final CopyOnWriteArraySet<CompositingVideoSinkProvider.Listener> listeners;
->>>>>>> 47964ff6
 
   private Clock clock;
   private @MonotonicNonNull VideoFrameReleaseControl videoFrameReleaseControl;
@@ -219,10 +216,7 @@
   private CompositingVideoSinkProvider(Builder builder) {
     this.context = builder.context;
     this.previewingVideoGraphFactory = checkStateNotNull(builder.previewingVideoGraphFactory);
-<<<<<<< HEAD
-=======
     this.listeners = new CopyOnWriteArraySet<>();
->>>>>>> 47964ff6
     clock = Clock.DEFAULT;
     state = STATE_CREATED;
   }
