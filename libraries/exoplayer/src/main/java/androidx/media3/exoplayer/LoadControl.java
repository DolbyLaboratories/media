--- conflicted
+++ resolved
@@ -99,11 +99,7 @@
    * @deprecated Implement {@link #onTracksSelected(PlayerId, Timeline, MediaPeriodId, Renderer[],
    *     TrackGroupArray, ExoTrackSelection[])} instead.
    */
-<<<<<<< HEAD
-  @SuppressWarnings("deprecation") // Intentionally referencing deprecated constant
-=======
-  @SuppressWarnings("deprecation") // Calling deprecated version of this method.
->>>>>>> 47964ff6
+  @SuppressWarnings("deprecation") // Calling deprecated version of this method.
   @Deprecated
   default void onTracksSelected(
       Renderer[] renderers, TrackGroupArray trackGroups, ExoTrackSelection[] trackSelections) {
