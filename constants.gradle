--- conflicted
+++ resolved
@@ -12,13 +12,8 @@
 // See the License for the specific language governing permissions and
 // limitations under the License.
 project.ext {
-<<<<<<< HEAD
-    releaseVersion = '1.3.1'
-    releaseVersionCode = 1_003_001_3_00
-=======
     releaseVersion = '1.4.0-alpha01'
     releaseVersionCode = 1_004_000_0_01
->>>>>>> 47964ff6
     minSdkVersion = 19
     // See https://developer.android.com/training/cars/media/automotive-os#automotive-module
     automotiveMinSdkVersion = 28
