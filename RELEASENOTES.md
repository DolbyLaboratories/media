--- conflicted
+++ resolved
@@ -10,21 +10,8 @@
 *   Common Library:
     *   Add `Format.labels` to allow localized or other alternative labels.
 *   ExoPlayer:
-<<<<<<< HEAD
-    *   Fix issue where `PreloadMediaPeriod` cannot retain the streams when it
-        is preloaded again.
-    *   Apply the correct corresponding `TrackSelectionResult` to the playing
-        period in track reselection.
-    *   Start early-enabled renderers only after advancing the playing period
-        when transitioning between media items
-        ([#1017](https://github.com/androidx/media/issues/1017)).
-    *   Add missing return type to proguard `-keepclasseswithmembers` rule for
-        `DefaultVideoFrameProcessor.Factory.Builder.build()`
-        ([#1187](https://github.com/androidx/media/issues/1187)).
-=======
     *   Add `reset` to `BasePreloadManager` to release all the holding sources
         while keep the preload manager instance.
->>>>>>> 47964ff6
 *   Transformer:
     *   Add workaround for exception thrown due to `MediaMuxer` not supporting
         negative presentation timestamps before API 30.
@@ -36,19 +23,6 @@
         resolution but a very small number of frames
         ([#1051](https://github.com/androidx/media/issues/1051)).
 *   Extractors:
-<<<<<<< HEAD
-    *   Fix issue where padding was not skipped when reading odd-sized chunks
-        from WAV files ([#1117](https://github.com/androidx/media/pull/1117)).
-    *   MP3: Populate `Format.averageBitrate` from metadata frames such as
-        `XING` and `VBRI`.
-    *   MPEG-TS: Revert a change that aimed to ensure the last frame is rendered
-        by passing the last access unit of a stream to the sample queue
-        ([#7909](https://github.com/google/ExoPlayer/issues/7909)). This is due
-        to the change causing new problems with I-frame only HLS streams
-        ([#1150](https://github.com/google/ExoPlayer/issues/1150)) and H.262 HLS
-        streams ([#1126](https://github.com/google/ExoPlayer/issues/1126)).
-=======
->>>>>>> 47964ff6
 *   Audio:
     *   Allow renderer recovery by disabling offload if audio track fails to
         initialize in offload mode.
@@ -64,14 +38,8 @@
         prevents adaptive format switches for SDR video tracks
         ([#1158](https://github.com/androidx/media/issues/1158)).
 *   Text:
-<<<<<<< HEAD
-    *   WebVTT: Prevent directly consecutive cues from creating spurious
-        additional `CuesWithTiming` instances from `WebvttParser.parse`
-        ([#1177](https://github.com/androidx/media/issues/1177)).
-=======
 *   Metadata:
 *   Image:
->>>>>>> 47964ff6
 *   DRM:
     *   Work around a `NoSuchMethodError` which can be thrown by the `MediaDrm`
         framework instead of `ResourceBusyException` or
@@ -80,18 +48,6 @@
 *   Effect:
     *   Improved PQ to SDR tone-mapping by converting color spaces.
 *   Session:
-<<<<<<< HEAD
-    *   Fix issue where the current position jumps back when the controller
-        replaces the current item
-        ([#951](https://github.com/androidx/media/issues/951)).
-    *   Fix issue where `MediaMetadata` with just non-null `extras` is not
-        transmitted between media controllers and sessions
-        ([#1176](https://github.com/androidx/media/issues/1176)).
-*   UI:
-    *   Fallback to include audio track language name if `Locale` cannot
-        identify a display name
-        ([#988](https://github.com/androidx/media/issues/988)).
-=======
 *   UI:
 *   Downloads:
 *   OkHttp Extension:
@@ -102,7 +58,6 @@
         delegated in `HlsSampleStreamWrapper` with an incorrect offset causing
         an `IndexOutOfBoundsException` or an `IllegalArgumentException`
         ([#1002](https://github.com/androidx/media/issues/1002)).
->>>>>>> 47964ff6
 *   DASH Extension:
     *   Populate all `Label` elements from the manifest into `Format.labels`
         ([#1054](https://github.com/androidx/media/pull/1054)).
@@ -115,8 +70,6 @@
         this module from a local dependency
         [can re-enable it](https://github.com/androidx/media/blob/main/README.md#midi-module).
 
-<<<<<<< HEAD
-=======
 ## 1.4
 
 ### 1.4.0-alpha01 (2024-04-11)
@@ -302,7 +255,6 @@
         this module from a local dependency
         [can re-enable it](https://github.com/androidx/media/blob/main/README.md#midi-module).
 
->>>>>>> 47964ff6
 ### 1.3.0 (2024-03-06)
 
 This release includes the following changes since the
