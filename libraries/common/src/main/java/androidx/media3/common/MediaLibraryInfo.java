--- conflicted
+++ resolved
@@ -29,19 +29,11 @@
 
   /** The version of the library expressed as a string, for example "1.2.3" or "1.2.0-beta01". */
   // Intentionally hardcoded. Do not derive from other constants (e.g. VERSION_INT) or vice versa.
-<<<<<<< HEAD
-  public static final String VERSION = "1.3.1";
-
-  /** The version of the library expressed as {@code TAG + "/" + VERSION}. */
-  // Intentionally hardcoded. Do not derive from other constants (e.g. VERSION) or vice versa.
-  public static final String VERSION_SLASHY = "AndroidXMedia3/1.3.1";
-=======
   public static final String VERSION = "1.4.0-alpha01";
 
   /** The version of the library expressed as {@code TAG + "/" + VERSION}. */
   // Intentionally hardcoded. Do not derive from other constants (e.g. VERSION) or vice versa.
   public static final String VERSION_SLASHY = "AndroidXMedia3/1.4.0-alpha01";
->>>>>>> 47964ff6
 
   /**
    * The version of the library expressed as an integer, for example 1002003300.
@@ -55,11 +47,7 @@
    * (123-045-006-3-00).
    */
   // Intentionally hardcoded. Do not derive from other constants (e.g. VERSION) or vice versa.
-<<<<<<< HEAD
-  public static final int VERSION_INT = 1_003_001_3_00;
-=======
   public static final int VERSION_INT = 1_004_000_0_01;
->>>>>>> 47964ff6
 
   /** Whether the library was compiled with {@link Assertions} checks enabled. */
   public static final boolean ASSERTIONS_ENABLED = true;
